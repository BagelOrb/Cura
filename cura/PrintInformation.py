--- conflicted
+++ resolved
@@ -207,17 +207,14 @@
         if self._pre_sliced:
             return catalog.i18nc("@label", "Pre-sliced file {0}", base_name)
         elif Preferences.getInstance().getValue("cura/jobname_prefix"):
-<<<<<<< HEAD
+            # Don't add abbreviation if it already has the exact same abbreviation.
+            if base_name.startswith(self._abbr_machine + "_"):
+                return base_name
+            # Only return abbreviation if no base name is given.
             if base_name == "":
                 return self._abbr_machine
             else:
                 return self._abbr_machine + "_" + base_name
-=======
-            # Don't add abbreviation if it already has the exact same abbreviation.
-            if base_name.startswith(self._abbr_machine + "_"):
-                return base_name
-            return self._abbr_machine + "_" + base_name
->>>>>>> ee1fbefe
         else:
             return base_name
 
