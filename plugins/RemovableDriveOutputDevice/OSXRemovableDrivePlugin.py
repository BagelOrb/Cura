# Copyright (c) 2015 Ultimaker B.V.
# Copyright (c) 2013 David Braam
# Uranium is released under the terms of the AGPLv3 or higher.

from . import RemovableDrivePlugin

from UM.Logger import Logger

import subprocess
import os

import plistlib

## Support for removable devices on Mac OSX
class OSXRemovableDrivePlugin(RemovableDrivePlugin.RemovableDrivePlugin):
    def checkRemovableDrives(self):
        drives = {}
        p = subprocess.Popen(["system_profiler", "SPUSBDataType", "-xml"], stdout = subprocess.PIPE)
        plist = plistlib.loads(p.communicate()[0])
        p.wait()

        for entry in plist:
            if "_items" in entry:
                for item in entry["_items"]:
                    for dev in item["_items"]:
                        if "removable_media" in dev and dev["removable_media"] == "yes" and "volumes" in dev and len(dev["volumes"]) > 0:
                            for vol in dev["volumes"]:
                                if "mount_point" in vol:
                                    volume = vol["mount_point"]
                                    drives[volume] = os.path.basename(volume)

        p = subprocess.Popen(["system_profiler", "SPCardReaderDataType", "-xml"], stdout=subprocess.PIPE)
        plist = plistlib.loads(p.communicate()[0])
        p.wait()

        for entry in plist:
            if "_items" in entry:
                for item in entry["_items"]:
                    for dev in item["_items"]:
                        if "removable_media" in dev and dev["removable_media"] == "yes" and "volumes" in dev and len(dev["volumes"]) > 0:
                            for vol in dev["volumes"]:
                                if "mount_point" in vol:
                                    volume = vol["mount_point"]
                                    drives[volume] = os.path.basename(volume)

        return drives

    def performEjectDevice(self, device):
        p = subprocess.Popen(["diskutil", "eject", device.getId()], stdin = subprocess.PIPE, stdout = subprocess.PIPE, stderr = subprocess.PIPE)
        output = p.communicate()
        Logger.log("d", "umount returned: %s.", repr(output))

        return_code = p.wait()
        if return_code != 0:
            return False
        else:
<<<<<<< HEAD
            return True
    
    def _findInTree(self, t, n):
        ret = []
        if type(t) is dict:
            if "_name" in t and t["_name"] == n:
                ret.append(t)
            for k, v in t.items(): # TODO: @UnusedVariable "k"
                ret += self._findInTree(v, n)
        if type(t) is list:
            for v in t:
                ret += self._findInTree(v, n)
        return ret
=======
            return True
>>>>>>> bc0d8818
<|MERGE_RESOLUTION|>--- conflicted
+++ resolved
@@ -54,20 +54,4 @@
         if return_code != 0:
             return False
         else:
-<<<<<<< HEAD
-            return True
-    
-    def _findInTree(self, t, n):
-        ret = []
-        if type(t) is dict:
-            if "_name" in t and t["_name"] == n:
-                ret.append(t)
-            for k, v in t.items(): # TODO: @UnusedVariable "k"
-                ret += self._findInTree(v, n)
-        if type(t) is list:
-            for v in t:
-                ret += self._findInTree(v, n)
-        return ret
-=======
-            return True
->>>>>>> bc0d8818
+            return True