--- conflicted
+++ resolved
@@ -9,12 +9,9 @@
 
 import string
 import ctypes
-<<<<<<< HEAD
-=======
 
 from UM.i18n import i18nCatalog
 catalog = i18nCatalog("cura")
->>>>>>> 479c6c33
 
 # WinAPI Constants that we need
 # Hardcoded here due to stupid WinDLL stuff that does not give us access to these values.
@@ -96,10 +93,6 @@
         handle = ctypes.windll.kernel32.CreateFileA("\\\\.\\{0}".format(device.getId()[:-1]).encode("ascii"), GENERIC_READ | GENERIC_WRITE, FILE_SHARE_READ | FILE_SHARE_WRITE, None, OPEN_EXISTING, 0, None )
 
         if handle == -1:
-<<<<<<< HEAD
-            print(ctypes.windll.kernel32.GetLastError())
-            return
-=======
             # ctypes.WinError sets up an GetLastError API call for windows as an Python OSError exception.
             # So we use this to raise the error to our caller.
             raise ctypes.WinError()
@@ -109,19 +102,8 @@
         bytes_returned = wintypes.DWORD(0)
 
         error = None
->>>>>>> 479c6c33
 
         # Then, try and tell it to eject
-<<<<<<< HEAD
-        if not ctypes.windll.kernel32.DeviceIoControl(handle, IOCTL_STORAGE_EJECT_MEDIA, None, None, None, None, None, None):
-            result = False
-        else:
-            result = True
-
-        # Finally, close the handle
-        ctypes.windll.kernel32.CloseHandle(handle)
-        return result
-=======
         return_code = windll.kernel32.DeviceIoControl(handle, IOCTL_STORAGE_EJECT_MEDIA, None, 0, None, 0, ctypes.pointer(bytes_returned), None)
         # DeviceIoControl with IOCTL_STORAGE_EJECT_MEDIA return 0 on error.
         if return_code == 0:
@@ -138,5 +120,4 @@
             raise error
 
         # Return success
-        return True
->>>>>>> 479c6c33
+        return True