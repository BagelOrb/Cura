--- conflicted
+++ resolved
@@ -16,13 +16,8 @@
 from UM.i18n import i18nCatalog
 from UM.Version import Version
 
-<<<<<<< HEAD
-import cura
-from cura import CuraConstants
-=======
 from cura import ApplicationMetadata
 from cura import UltimakerCloudAuthentication
->>>>>>> 980953b0
 from cura.CuraApplication import CuraApplication
 
 from .AuthorsModel import AuthorsModel
@@ -41,15 +36,9 @@
 
         self._application = application  # type: CuraApplication
 
-<<<<<<< HEAD
-        self._sdk_version = CuraConstants.CuraSDKVersion  # type: Union[str, int]
-        self._cloud_api_version = CuraConstants.CuraCloudAPIVersion  # type: int
-        self._cloud_api_root = CuraConstants.CuraCloudAPIRoot  # type: str
-=======
         self._sdk_version = ApplicationMetadata.CuraSDKVersion  # type: Union[str, int]
         self._cloud_api_version = UltimakerCloudAuthentication.CuraCloudAPIVersion  # type: int
         self._cloud_api_root = UltimakerCloudAuthentication.CuraCloudAPIRoot  # type: str
->>>>>>> 980953b0
         self._api_url = None  # type: Optional[str]
 
         # Network:
