{
    "id": "ultimaker2_extended",
    "version": 1, 
    "name": "Ultimaker 2 Extended",
    "manufacturer": "Ultimaker",
    "author": "Ultimaker",
    "icon": "icon_ultimaker2.png",
    "platform": "ultimaker2_platform.obj",
    "platform_texture": "Ultimaker2Extendedbackplate.png",
    "file_formats": "text/x-gcode",
    "inherits": "ultimaker2.json",

<<<<<<< HEAD
    "overrides": {
=======
    "pages": [
        "SelectUpgradedPartsUM2"
    ],

    "machine_settings": {
>>>>>>> 317706bb
        "machine_width": { "default": 230 },
        "machine_depth": { "default": 225 },
        "machine_height": { "default": 315 }
    }
}<|MERGE_RESOLUTION|>--- conflicted
+++ resolved
@@ -10,15 +10,11 @@
     "file_formats": "text/x-gcode",
     "inherits": "ultimaker2.json",
 
-<<<<<<< HEAD
-    "overrides": {
-=======
     "pages": [
         "SelectUpgradedPartsUM2"
     ],
 
     "machine_settings": {
->>>>>>> 317706bb
         "machine_width": { "default": 230 },
         "machine_depth": { "default": 225 },
         "machine_height": { "default": 315 }
