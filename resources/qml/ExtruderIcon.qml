// Copyright (c) 2018 Ultimaker B.V.
// Cura is released under the terms of the LGPLv3 or higher.

import QtQuick 2.7
import QtQuick.Controls 1.1
import UM 1.2 as UM

Item
{
    id: extruderIconItem

    implicitWidth: UM.Theme.getSize("extruder_icon").width
    implicitHeight: UM.Theme.getSize("extruder_icon").height

    property bool checked: true
    property color materialColor
    property alias textColor: extruderNumberText.color
    property bool extruderEnabled: true

    UM.RecolorImage
    {
        id: mainIcon
        anchors.fill: parent

        source: UM.Theme.getIcon("extruder_button")
        color: extruderEnabled ? materialColor: UM.Theme.getColor("disabled")
    }

    Rectangle
    {
        id: extruderNumberCircle

        width: height
        height: Math.round(parent.height / 2)
        radius: Math.round(width / 2)
        color: UM.Theme.getColor("toolbar_background")

        anchors
        {
            horizontalCenter: parent.horizontalCenter
            top: parent.top
            // The circle needs to be slightly off center (so it sits in the middle of the square bit of the icon)
            topMargin: (parent.height - height) / 2 - 0.1 * parent.height
        }

        Label
        {
            id: extruderNumberText
            anchors.centerIn: parent
            text: index + 1
<<<<<<< HEAD
            font: UM.Theme.getFont("small")
=======
            font: UM.Theme.getFont("very_small")
            color: UM.Theme.getColor("text")
>>>>>>> 6987d5ff
            width: contentWidth
            height: contentHeight
            visible: extruderEnabled
            renderType: Text.NativeRendering
            horizontalAlignment: Text.AlignHCenter
            verticalAlignment: Text.AlignVCenter
        }

        UM.RecolorImage
        {
            id: disabledIcon
            anchors.fill: parent
            anchors.margins: UM.Theme.getSize("thick_lining").width
            sourceSize.height: width
            source: UM.Theme.getIcon("cross1")
            visible: !extruderEnabled
            color: "black"
        }
    }
}<|MERGE_RESOLUTION|>--- conflicted
+++ resolved
@@ -48,12 +48,8 @@
             id: extruderNumberText
             anchors.centerIn: parent
             text: index + 1
-<<<<<<< HEAD
             font: UM.Theme.getFont("small")
-=======
-            font: UM.Theme.getFont("very_small")
             color: UM.Theme.getColor("text")
->>>>>>> 6987d5ff
             width: contentWidth
             height: contentHeight
             visible: extruderEnabled
@@ -70,7 +66,7 @@
             sourceSize.height: width
             source: UM.Theme.getIcon("cross1")
             visible: !extruderEnabled
-            color: "black"
+            color: UM.Theme.getColor("text")
         }
     }
 }